--- conflicted
+++ resolved
@@ -2,10 +2,5 @@
 Provides arm's version and release date.
 """
 
-<<<<<<< HEAD
-VERSION = '1.4.3'
-LAST_MODIFIED = "July 16, 2011"
-=======
-VERSION = '1.4.4_dev'
-LAST_MODIFIED = "July 17, 2011"
->>>>>>> 902455c9
+VERSION = '1.4.4'
+LAST_MODIFIED = "September 25, 2011"
