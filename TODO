TODO

<<<<<<< HEAD
- Roadmap and completed work for next release (1.3.8)
=======
- Roadmap and completed work for next release (1.4.1)
>>>>>>> c43410c2
  [ ] refactor panels
      Currently the interface is a bit of a rat's nest (especially the
      controller). The goal is to use better modularization to both simplify
      the codebase and make it possible to use smarter caching to improve
      performance (far too much is done in the ui logic). This work is in
      progress - /init and /util are done and /interface is partly done. Known
      bugs are being fixed while refactoring.
      
<<<<<<< HEAD
      [ ] conf panel
        - move torrc validation into util
        - fetch text via getinfo rather than reading directly?
           conn.get_info("config-text")
        - improve parsing failure notice to give line number
          just giving "[ARM-WARN] Unable to validate torrc" isn't very
          helpful...
      [ ] conn panel
        - expand client connections and note location in circuit (entry-exit)
        - for clients list all connections to detect what's going through tor
          and what isn't? If not then netstat calls are unnecessary.
        - check family connections to see if they're alive (VERSION cell
=======
      [ ] conn panel
        - expand client connections and note location in circuit (entry-exit)
        - for clients give an option to list all connections, to tell which are
          going through tor and which might be leaking
        - check family members to see if they're alive (VERSION cell
>>>>>>> c43410c2
          handshake?)
        - fallback when pid or connection querying via pid is unavailable
          List all connections listed both by netstat and the consensus
        - note when connection times are estimates (color?), ie connection
          was established before arm
        - connection uptime to associate inbound/outbound connections?
<<<<<<< HEAD
        - Identify controller connections (if it's arm, vidalia, etc) with
          special detail page for them
        - provide bridge / client country statistics
=======
        - identify controller connections (if it's arm, vidalia, etc) with
          special detail page for them
        - provide bridge / client country / exiting port statistics
>>>>>>> c43410c2
          Include bridge related data via GETINFO option (feature request
          by waltman and ioerror).
        - pick apart applications like iftop and pktstat to see how they get
          per-connection bandwidth usage. Forum thread discussing it:
          https://bbs.archlinux.org/viewtopic.php?pid=715906
<<<<<<< HEAD
        - give usage stats for exit port usage (popup?)
        - country data for client connections (requested by ioerror)
      [ ] attempt to clear controller password from memory
        - http://www.codexon.com/posts/clearing-passwords-in-memory-with-python
=======
      [ ] control port interpreter (interactive prompt)
          Panel and startup option (-t maybe?) for providing raw control port
          access along with usability improvements (piggybacking on the arm
          connection):
          - irc like help (ex "/help GETINFO" could provide a summary of
            getinfo commands, partly using the results from
            "GETINFO info/names")
          - tab completion and up/down for previous commands
          - warn and get confirmation if command would disrupt arm (for
            instance 'SETEVENTS')
          - 'safe' option that restricts to read-only access (start with this)
          - issue sighup reset
      [ ] low hanging fruit from the "client mode use cases" below
>>>>>>> c43410c2
  * release prep
    * pylint --indent-string="  " --disable=C,R interface/foo.py | less
    * double check __init__.py and README for changes

<<<<<<< HEAD
- Roadmap for version 1.3.9
=======
- Roadmap for version 1.4.2
>>>>>>> c43410c2
  [ ] refactor panels
      [ ] controller and popup panels
        - allow arm to resume after restarting tor
            This requires a full move to the torTools controller.
        - provide measurements for startup time, and try to improve bottlenecks
<<<<<<< HEAD
=======
  [ ] menus
      - http://gnosis.cx/publish/programming/charming_python_6.html ?
      - additional options:
        - make update rates configurable via the ui
        - dialog with flag descriptions and other help
        - menu with all torrc options (making them editable/toggleable)
>>>>>>> c43410c2
  [ ] setup scripts for arm
      [ ] updater (checks for a new tarball and installs it automatically)
        - attempt to verify download signature, providing a warning if unable
          to do so
      [ ] look into CAPs to get around permission issues for connection
          listing sudo wrapper for arm to help arm run as the same user as
          tor? Irc suggestions:
            - man capabilities
            - http://www.linuxjournal.com/article/5737

- Bugs
<<<<<<< HEAD
  * path for sample armrc in man page is wrong
=======
  * Log deduplication is currently an n^2 operation. Hence it can't handle
    large logs (for instance, when at the DEBUG runlevel). Currently we're
    timing out the function if it takes too long, but a more efficient method
    for deduplication would be preferable.
>>>>>>> c43410c2
  * when in client mode and tor stops the header panel doesn't say so
  * util are assuming that tor is running under the default command name
      attempt to determine the command name at runtime (if the pid is available
      then ps can do the mapping)
  * util/torTools.py: effective bandwidth rate/burst measurements don't take
      SETCONF into consideration, blocked on:
      https://trac.torproject.org/projects/tor/ticket/1692
  * log prepopulation fails to limit entries to the current tor instance if
      the file isn't logged to at the NOTICE level. A fix is to use the
      timestamps to see if it belongs to this tor instance. This requires
      tor's uptime - blocked on implementation of the following proposal:
      https://gitweb.torproject.org/tor.git/blob/HEAD:/doc/spec/proposals/173-getinfo-option-expansion.txt
  * the STATUS_SERVER event may not be supported
      18:52 < mikeperry> atagar: I believe there is no event parsing for STATUS_SERVER
      18:53 < mikeperry> atagar: see TorCtl.EventSink and classes that inherit from it
      18:54 < mikeperry> specifically, TorCtl.EventHandler._decode1, _handle1, and _map1
  
  * conn panel:
    * *never* do reverse dns lookups for first hops (could be resolving via
      tor and hence leaking to the exit)
    * If there's duplicate family entries (and harder case: both nickname and
      fingerprint entries for the same relay) then the duplicate should be
      removed. This is also causing a bad scrolling bug where the cursor can't
      get past the pair of duplicate entries.
    * revise multikey sort of connections
        Currently using a pretty ugly hack. Look at:
        http://www.velocityreviews.com/forums/
          t356461-sorting-a-list-of-objects-by-multiple-attributes.html
        and check for performance difference.
    * replace checks against exit policy with Mike's torctl version
        My version still isn't handling all inputs anyway (still need to handle
        masks, private keyword, and prepended policy). Parse it from the rest
        of the router if too heavy ("TorCtl.Router.will_exit_to instead").
    * avoid hostname lookups of private connections
        Stripped most of them but suspect there might be others (have assertions
        check for this in a debug mode?)
    * connection uptimes shouldn't show fractions of a second
    * connections aren't cleared when control port closes

- Future Features
<<<<<<< HEAD
  * control port interpreter (interactive prompt)
    Panel and startup option (-t maybe?) for providing raw control port access
    along with usability improvements (piggybacking on the arm connection):
      * irc like help (ex "/help GETINFO" could provide a summary of getinfo
        commands, partly using the results from "GETINFO info/names")
      * tab completion and up/down for previous commands
      * warn and get confirmation if command would disrupt arm (for instance
        'SETEVENTS')
      * 'safe' option that restricts to read-only access (start with this)
      * issue sighup reset
  * menus
    * http://gnosis.cx/publish/programming/charming_python_6.html ?
    * additional options:
      * make update rates configurable via the ui
      * dialog with flag descriptions and other help
      * menu with all torrc options (making them editable/toggleable)
=======
>>>>>>> c43410c2
  * client mode use cases
    * not sure what sort of information would be useful in the header (to
      replace the orport, fingerprint, flags, etc)
      * one idea by velope:
        "whether you configured a dnsport, transport, etc. and whether they
        were successfully opened. might be nice to know this after the log
        messages might be gone."
        [notice] Opening Socks listener on 127.0.0.1:9050
        [notice] Opening Transparent pf/netfilter listener on 127.0.0.1:9040
        [notice] Opening DNS listener on 127.0.0.1:53
    * rdns and whois lookups (to find ISP, country, and jurisdiction, etc)
      To avoid disclosing connection data to third parties this needs to be
      an all-or-nothing operation (ie, needs to fetch information on all
      relays or none of them). Plan is something like:
        * add resolving/caching capabilities to fetch information on all relays
          and distil whois entries to just what we care about (hosting provider
          or ISP), by default updating the cache on a daily basis
        * construct tarball and make this available for download rather than
          fetching everything at each client
        * possibly make these archives downloadable from peer relays (this is a
          no-go for clients) via torrents or some dirport like scheme
<<<<<<< HEAD
    * look at vidalia for ideas
    * need to solicit for ideas on what would be most helpful to clients
  * general purpose method of erroring nicely
    Some errors cause portions of the display to die, but curses limps along
    and overwrites the stacktrace. This has been mostly solved, but all errors
    should result in a clean death, with the stacktrace saved and a nice
    message for the user.
=======
    * look at Vidalia and TorK for ideas
    * need to solicit for ideas on what would be most helpful to clients
    * dialog with bridge statuses (idea by mikeperry)
      https://trac.vidalia-project.net/ticket/570
      https://trac.torproject.org/projects/tor/ticket/2068
  * feature parity for arm's config values (armrc entries)
    * editability
    * parse descriptions from the man page? autogeneration of the man page from
      something storing the descriptions
>>>>>>> c43410c2
  * handle mutiple tor instances
    * screen style (dialog for switching between instances)
    * extra window with whatever stats can be aggregated over all instances
  * option to save the current settings to the config
    * provide warning at startup if the armrc doesn't exist, with instructions
      for generating it
  * email alerts for changes to the relay's status, similar to tor-weather
    * simple alert if tor shuts down
    * accounting and alerts for if the bandwidth drops to zero
    * daily/weekly/etc alerts for basic status (log output, bandwidth history,
        etc), borrowing from the consensus tracker for some of the formatting
  * mac installer
    * Couple of options include macport and dmg...
      * macport (http://guide.macports.org/#development)
        Build-from-source distribution method (like BSD portinstall). This has
        been suggested by several people.
        
      * dmg (http://en.wikipedia.org/wiki/Apple_Disk_Image)
        Most conventional method of software distribution on mac. This is just
        a container (no updating/removal support), but could contain an icon
        for the dock that starts a terminal with arm. This might include a pkg
        installer.
      
      * mpkg (http://pypi.python.org/pypi/bdist_mpkg/)
        Plugin for distutils. Like most mac packaging, this can only run on a
        mac. It also requires setuptools:
        http://www.errorhelp.com/search/details/74034/importerror-no-module-named-setuptools
<<<<<<< HEAD
=======
  * tab completion for input fields that expect a filesystem path
  * look through vidalia's tickets for more ideas
    https://trac.vidalia-project.net/
>>>>>>> c43410c2
  * look into additions to the used apis
    * curses (python 2.6 extended?): http://docs.python.org/library/curses.html
    * new control options (like "desc-annotations/id/<OR identity>")?
  * look into better supporting hidden services (what could be useful here?)
  * provide option for a consensus page
    Shows full consensus with an interface similar to the connection panel.
    For this Mike's ConsensusTracker would be helpful (though boost the
    startup time by several seconds)
  * show qos stats
    Take a look at 'linux-tor-prio.sh' to see if any of the stats are 
    available and interesting.
  * escaping function for uiTools' formatted strings
  * switch check of ip address validity to regex?
    match = re.match("(\d*)\.(\d*)\.(\d*)\.(\d*)", ip)
    http://wang.yuxuan.org/blog/2009/4/2/python_script_to_convert_from_ip_range_to_ip_mask
  * setup wizard for new relays
    Setting the password and such for torrc generation. Maybe a netinstaller
    that fetches the right package for the plagform, verifies signatures, etc?
    (idea by ioerror)
  * audit what tor does
    * Provide warnings if tor connections misbehaves, for instance:
      * ensuring ExitPolicyRejectPrivate is being obeyed
      * check that ExitPolicy violations don't occur (not possible yet since
        not all relays aren't identified)
      * check that all connections are properly related to a circuit, for
        instance no outbound connections without a corresponding inbound (not
        possible yet due to being unable to correlate connections to circuits)
    * check file descriptors being accessed by tor to see if they're outside a
        known pattern
  * script that dumps relay stats to stdout
    Derived from an idea by StrangeCharm. Django has a small terminal coloring
    module that could be nice for formatting. Could possibly include:
      * desc / ns information for our relay
      * ps / netstat stats like load, uptime, and connection counts, etc
  * implement control-spec proposals:
    * https://gitweb.torproject.org/tor.git/blob/HEAD:/doc/spec/proposals/172-circ-getinfo-option.txt
    * https://gitweb.torproject.org/tor.git/blob/HEAD:/doc/spec/proposals/173-getinfo-option-expansion.txt
<<<<<<< HEAD
=======
  * gui frontend (gtk?)
    Look into if the arm utilities and codebase would fit nicely for a gui
    controller like Vidalia and TorK.
>>>>>>> c43410c2
  * unit tests
    Primarily for util, for instance 'addfstr' would be a good candidate.
  * python 3 compatibility
    Currently blocked on TorCtl support.
<|MERGE_RESOLUTION|>--- conflicted
+++ resolved
@@ -1,10 +1,6 @@
 TODO
 
-<<<<<<< HEAD
-- Roadmap and completed work for next release (1.3.8)
-=======
 - Roadmap and completed work for next release (1.4.1)
->>>>>>> c43410c2
   [ ] refactor panels
       Currently the interface is a bit of a rat's nest (especially the
       controller). The goal is to use better modularization to both simplify
@@ -13,52 +9,25 @@
       progress - /init and /util are done and /interface is partly done. Known
       bugs are being fixed while refactoring.
       
-<<<<<<< HEAD
-      [ ] conf panel
-        - move torrc validation into util
-        - fetch text via getinfo rather than reading directly?
-           conn.get_info("config-text")
-        - improve parsing failure notice to give line number
-          just giving "[ARM-WARN] Unable to validate torrc" isn't very
-          helpful...
-      [ ] conn panel
-        - expand client connections and note location in circuit (entry-exit)
-        - for clients list all connections to detect what's going through tor
-          and what isn't? If not then netstat calls are unnecessary.
-        - check family connections to see if they're alive (VERSION cell
-=======
       [ ] conn panel
         - expand client connections and note location in circuit (entry-exit)
         - for clients give an option to list all connections, to tell which are
           going through tor and which might be leaking
         - check family members to see if they're alive (VERSION cell
->>>>>>> c43410c2
           handshake?)
         - fallback when pid or connection querying via pid is unavailable
           List all connections listed both by netstat and the consensus
         - note when connection times are estimates (color?), ie connection
           was established before arm
         - connection uptime to associate inbound/outbound connections?
-<<<<<<< HEAD
-        - Identify controller connections (if it's arm, vidalia, etc) with
-          special detail page for them
-        - provide bridge / client country statistics
-=======
         - identify controller connections (if it's arm, vidalia, etc) with
           special detail page for them
         - provide bridge / client country / exiting port statistics
->>>>>>> c43410c2
           Include bridge related data via GETINFO option (feature request
           by waltman and ioerror).
         - pick apart applications like iftop and pktstat to see how they get
           per-connection bandwidth usage. Forum thread discussing it:
           https://bbs.archlinux.org/viewtopic.php?pid=715906
-<<<<<<< HEAD
-        - give usage stats for exit port usage (popup?)
-        - country data for client connections (requested by ioerror)
-      [ ] attempt to clear controller password from memory
-        - http://www.codexon.com/posts/clearing-passwords-in-memory-with-python
-=======
       [ ] control port interpreter (interactive prompt)
           Panel and startup option (-t maybe?) for providing raw control port
           access along with usability improvements (piggybacking on the arm
@@ -72,30 +41,31 @@
           - 'safe' option that restricts to read-only access (start with this)
           - issue sighup reset
       [ ] low hanging fruit from the "client mode use cases" below
->>>>>>> c43410c2
   * release prep
     * pylint --indent-string="  " --disable=C,R interface/foo.py | less
     * double check __init__.py and README for changes
 
-<<<<<<< HEAD
+- Roadmap for version 1.4.2
+  [ ] refactor panels
+      [ ] controller and popup panels
+      [ ] attempt to clear controller password from memory
+        - http://www.codexon.com/posts/clearing-passwords-in-memory-with-python
+  * release prep
+    * pylint --indent-string="  " --disable=C,R interface/foo.py | less
+    * double check __init__.py and README for changes
+
 - Roadmap for version 1.3.9
-=======
-- Roadmap for version 1.4.2
->>>>>>> c43410c2
   [ ] refactor panels
       [ ] controller and popup panels
         - allow arm to resume after restarting tor
             This requires a full move to the torTools controller.
         - provide measurements for startup time, and try to improve bottlenecks
-<<<<<<< HEAD
-=======
   [ ] menus
       - http://gnosis.cx/publish/programming/charming_python_6.html ?
       - additional options:
         - make update rates configurable via the ui
         - dialog with flag descriptions and other help
         - menu with all torrc options (making them editable/toggleable)
->>>>>>> c43410c2
   [ ] setup scripts for arm
       [ ] updater (checks for a new tarball and installs it automatically)
         - attempt to verify download signature, providing a warning if unable
@@ -107,14 +77,10 @@
             - http://www.linuxjournal.com/article/5737
 
 - Bugs
-<<<<<<< HEAD
-  * path for sample armrc in man page is wrong
-=======
   * Log deduplication is currently an n^2 operation. Hence it can't handle
     large logs (for instance, when at the DEBUG runlevel). Currently we're
     timing out the function if it takes too long, but a more efficient method
     for deduplication would be preferable.
->>>>>>> c43410c2
   * when in client mode and tor stops the header panel doesn't say so
   * util are assuming that tor is running under the default command name
       attempt to determine the command name at runtime (if the pid is available
@@ -155,25 +121,6 @@
     * connections aren't cleared when control port closes
 
 - Future Features
-<<<<<<< HEAD
-  * control port interpreter (interactive prompt)
-    Panel and startup option (-t maybe?) for providing raw control port access
-    along with usability improvements (piggybacking on the arm connection):
-      * irc like help (ex "/help GETINFO" could provide a summary of getinfo
-        commands, partly using the results from "GETINFO info/names")
-      * tab completion and up/down for previous commands
-      * warn and get confirmation if command would disrupt arm (for instance
-        'SETEVENTS')
-      * 'safe' option that restricts to read-only access (start with this)
-      * issue sighup reset
-  * menus
-    * http://gnosis.cx/publish/programming/charming_python_6.html ?
-    * additional options:
-      * make update rates configurable via the ui
-      * dialog with flag descriptions and other help
-      * menu with all torrc options (making them editable/toggleable)
-=======
->>>>>>> c43410c2
   * client mode use cases
     * not sure what sort of information would be useful in the header (to
       replace the orport, fingerprint, flags, etc)
@@ -195,15 +142,6 @@
           fetching everything at each client
         * possibly make these archives downloadable from peer relays (this is a
           no-go for clients) via torrents or some dirport like scheme
-<<<<<<< HEAD
-    * look at vidalia for ideas
-    * need to solicit for ideas on what would be most helpful to clients
-  * general purpose method of erroring nicely
-    Some errors cause portions of the display to die, but curses limps along
-    and overwrites the stacktrace. This has been mostly solved, but all errors
-    should result in a clean death, with the stacktrace saved and a nice
-    message for the user.
-=======
     * look at Vidalia and TorK for ideas
     * need to solicit for ideas on what would be most helpful to clients
     * dialog with bridge statuses (idea by mikeperry)
@@ -213,7 +151,6 @@
     * editability
     * parse descriptions from the man page? autogeneration of the man page from
       something storing the descriptions
->>>>>>> c43410c2
   * handle mutiple tor instances
     * screen style (dialog for switching between instances)
     * extra window with whatever stats can be aggregated over all instances
@@ -241,12 +178,9 @@
         Plugin for distutils. Like most mac packaging, this can only run on a
         mac. It also requires setuptools:
         http://www.errorhelp.com/search/details/74034/importerror-no-module-named-setuptools
-<<<<<<< HEAD
-=======
   * tab completion for input fields that expect a filesystem path
   * look through vidalia's tickets for more ideas
     https://trac.vidalia-project.net/
->>>>>>> c43410c2
   * look into additions to the used apis
     * curses (python 2.6 extended?): http://docs.python.org/library/curses.html
     * new control options (like "desc-annotations/id/<OR identity>")?
@@ -284,12 +218,9 @@
   * implement control-spec proposals:
     * https://gitweb.torproject.org/tor.git/blob/HEAD:/doc/spec/proposals/172-circ-getinfo-option.txt
     * https://gitweb.torproject.org/tor.git/blob/HEAD:/doc/spec/proposals/173-getinfo-option-expansion.txt
-<<<<<<< HEAD
-=======
   * gui frontend (gtk?)
     Look into if the arm utilities and codebase would fit nicely for a gui
     controller like Vidalia and TorK.
->>>>>>> c43410c2
   * unit tests
     Primarily for util, for instance 'addfstr' would be a good candidate.
   * python 3 compatibility
